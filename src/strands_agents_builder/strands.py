#!/usr/bin/env python3
"""
Strands - A minimal CLI interface for Strands
"""

import argparse
import os

# Strands
from strands import Agent

# Strands tools
from strands_tools import (
    agent_graph,
    calculator,
    cron,
    current_time,
    editor,
    environment,
    file_read,
    file_write,
    generate_image,
    http_request,
    image_reader,
    journal,
    load_tool,
<<<<<<< HEAD
    mcp_client,
=======
    memory,
>>>>>>> 2eb49b2b
    nova_reels,
    python_repl,
    retrieve,
    shell,
    slack,
    speak,
    stop,
    swarm,
    think,
    use_aws,
    use_llm,
    workflow,
)
from strands_tools.utils.user_input import get_user_input

from strands_agents_builder.handlers.callback_handler import callback_handler
from strands_agents_builder.utils import mcp_utils, model_utils
from strands_agents_builder.utils.kb_utils import load_system_prompt, store_conversation_in_kb
from strands_agents_builder.utils.welcome_utils import render_goodbye_message, render_welcome_message

# Custom tools
from tools import (
    store_in_kb,
    strand,
    welcome,
)

os.environ["STRANDS_TOOL_CONSOLE_MODE"] = "enabled"


def main():
    # Parse command line arguments
    parser = argparse.ArgumentParser(description="Strands - A minimal CLI interface for Strands")
    parser.add_argument("query", nargs="*", help="Query to process")
    parser.add_argument(
        "--kb",
        "--knowledge-base",
        dest="knowledge_base_id",
        help="Knowledge base ID to use for retrievals",
    )
    parser.add_argument(
        "--model-provider",
        type=model_utils.load_path,
        default="bedrock",
        help="Model provider to use for inference",
    )
    parser.add_argument(
        "--model-config",
        type=model_utils.load_config,
        default="{}",
        help="Model config as JSON string or path",
    )
    parser.add_argument(
        "--mcp-config",
        type=mcp_utils.load_config,
        default="[]",
        help="MCP config as JSON string or path to JSON file. Can specify multiple MCP servers.",
    )
    args = parser.parse_args()

    # Get knowledge_base_id from args or environment variable
    knowledge_base_id = args.knowledge_base_id or os.getenv("STRANDS_KNOWLEDGE_BASE_ID")

    model = model_utils.load_model(args.model_provider, args.model_config)

    # Load system prompt
    system_prompt = load_system_prompt()

    tools = [
        agent_graph,
        calculator,
        cron,
        current_time,
        editor,
        environment,
        file_read,
        file_write,
        generate_image,
        http_request,
        image_reader,
        journal,
        load_tool,
        memory,
        nova_reels,
        python_repl,
        retrieve,
        shell,
        slack,
        speak,
        stop,
        swarm,
        think,
        use_aws,
        use_llm,
        workflow,
        # Strands tools
        store_in_kb,
        strand,
        welcome,
        mcp_client,
    ]

    agent = Agent(
        model=model,
        tools=tools,
        system_prompt=system_prompt,
        callback_handler=callback_handler,
    )

    # Initialize MCP connections if configured
    if args.mcp_config:
        print("\n🔌 Initializing MCP connections...")
        mcp_results = mcp_utils.initialize_mcp_connections(args.mcp_config, agent)

        # Summary of MCP initialization
        successful = sum(1 for success in mcp_results.values() if success)
        total = len(mcp_results)
        if successful == total:
            print(f"✅ All {total} MCP connection(s) initialized successfully\n")
        elif successful > 0:
            print(f"⚠️  {successful}/{total} MCP connection(s) initialized\n")
        else:
            print("❌ Failed to initialize any MCP connections\n")

    # Process query or enter interactive mode
    if args.query:
        query = " ".join(args.query)
        # Use retrieve if knowledge_base_id is defined
        if knowledge_base_id:
            agent.tool.retrieve(text=query, knowledgeBaseId=knowledge_base_id)

        agent(query)

        if knowledge_base_id:
            # Store conversation in knowledge base
            store_conversation_in_kb(agent, query, knowledge_base_id)
    else:
        # Display welcome text at startup
        welcome_result = agent.tool.welcome(action="view", record_direct_tool_call=False)
        welcome_text = ""
        if welcome_result["status"] == "success":
            welcome_text = welcome_result["content"][0]["text"]
            render_welcome_message(welcome_text)
        while True:
            try:
                user_input = get_user_input("\n~ ", default="", keyboard_interrupt_return_default=False)
                if user_input.lower() in ["exit", "quit"]:
                    # Disconnect all MCP connections before exiting
                    if args.mcp_config:
                        print("\n🔌 Disconnecting MCP connections...")
                        mcp_utils.disconnect_all(agent)
                    render_goodbye_message()
                    break
                if user_input.startswith("!"):
                    shell_command = user_input[1:]  # Remove the ! prefix
                    print(f"$ {shell_command}")

                    try:
                        # Execute shell command directly using the shell tool
                        agent.tool.shell(
                            command=shell_command,
                            user_message_override=user_input,
                            non_interactive_mode=True,
                        )

                        print()  # new line after shell command execution
                    except Exception as e:
                        print(f"Shell command execution error: {str(e)}")
                    continue

                if user_input.strip():
                    # Use retrieve if knowledge_base_id is defined
                    if knowledge_base_id:
                        agent.tool.retrieve(text=user_input, knowledgeBaseId=knowledge_base_id)
                    # Read welcome text and add it to the system prompt
                    welcome_result = agent.tool.welcome(action="view", record_direct_tool_call=False)
                    base_system_prompt = load_system_prompt()
                    welcome_text = ""

                    if welcome_result["status"] == "success":
                        welcome_text = welcome_result["content"][0]["text"]

                    # Combine welcome text with base system prompt
                    combined_system_prompt = f"{base_system_prompt}\n\nWelcome Text Reference:\n{welcome_text}"
                    response = agent(user_input, system_prompt=combined_system_prompt)

                    if knowledge_base_id:
                        # Store conversation in knowledge base
                        store_conversation_in_kb(agent, user_input, response, knowledge_base_id)
            except (KeyboardInterrupt, EOFError):
                # Disconnect all MCP connections before exiting
                if args.mcp_config:
                    print("\n\n🔌 Disconnecting MCP connections...")
                    mcp_utils.disconnect_all(agent)
                render_goodbye_message()
                break
            except Exception as e:
                callback_handler(force_stop=True)  # Stop spinners
                print(f"\nError: {str(e)}")


if __name__ == "__main__":
    main()<|MERGE_RESOLUTION|>--- conflicted
+++ resolved
@@ -24,11 +24,8 @@
     image_reader,
     journal,
     load_tool,
-<<<<<<< HEAD
     mcp_client,
-=======
     memory,
->>>>>>> 2eb49b2b
     nova_reels,
     python_repl,
     retrieve,
